--- conflicted
+++ resolved
@@ -1,111 +1,103 @@
-version: '3.8'
-
-services:
-  backend:
-    build:
-      context: ..
-      dockerfile: devops/Dockerfiles/Dockerfile.backend
-    ports:
-      - "8000:8000"
-    environment:
-      - FLASK_ENV=production
-      - KAFKA_BROKER=kafka:9092
-    depends_on:
-      - kafka
-      - redis
-    volumes:
-      - ../ml/models:/app/ml/models
-      - ../.env:/app/.env
-    networks:
-      - cyber-net
-
-  dashboard:
-    build:
-      context: ..
-      dockerfile: devops/Dockerfiles/Dockerfile.dashboard
-    ports:
-      - "8501:8501"
-    depends_on:
-      - backend
-    volumes:
-      - ../.env:/app/.env
-    networks:
-      - cyber-net
-
-  # Kafka service for real-time processing
-  kafka:
-    image: bitnami/kafka:latest
-    ports:
-      - "9092:9092"
-    environment:
-      - KAFKA_CFG_NODE_ID=0
-      - KAFKA_CFG_PROCESS_ROLES=controller,broker
-      - KAFKA_CFG_LISTENERS=PLAINTEXT://:9092,CONTROLLER://:9093
-      - KAFKA_CFG_LISTENER_SECURITY_PROTOCOL_MAP=CONTROLLER:PLAINTEXT,PLAINTEXT:PLAINTEXT
-      - KAFKA_CFG_CONTROLLER_LISTENER_NAMES=CONTROLLER
-      - KAFKA_CFG_ADVERTISED_LISTENERS=PLAINTEXT://kafka:9092
-      - ALLOW_PLAINTEXT_LISTENER=yes
-    volumes:
-      - kafka_data:/bitnami
-    networks:
-      - cyber-net
-
-<<<<<<< HEAD
-      # Zookeeper for Kafka
-=======
-  # Zookeeper for Kafka
->>>>>>> a8cd3856
-  zookeeper:
-    image: bitnami/zookeeper:latest
-    ports:
-      - "2181:2181"
-    environment:
-      - ALLOW_ANONYMOUS_LOGIN=yes
-    volumes:
-      - zookeeper_data:/bitnami
-    networks:
-      - cyber-net
-
-  # Redis for caching
-  redis:
-    image: redis:alpine
-    ports:
-      - "6379:6379"
-    volumes:
-      - redis_data:/data
-    networks:
-      - cyber-net
-
-  # Optional Prometheus for monitoring
-  prometheus:
-    image: prom/prometheus:latest
-    ports:
-      - "9090:9090"
-    volumes:
-      - ./prometheus.yml:/etc/prometheus/prometheus.yml
-    networks:
-<<<<<<< HEAD
-      - cyber-net
-=======
-      - cyber-net
-
-  # Optional Grafana for visualization
-  grafana:
-    image: grafana/grafana:latest
-    ports:
-      - "3000:3000"
-    volumes:
-      - grafana_data:/var/lib/grafana
-    networks:
-      - cyber-net
-
-volumes:
-  kafka_data:
-  zookeeper_data:
-  redis_data:
-  grafana_data:
-
-networks:
-  cyber-net:
-    driver: bridge
->>>>>>> a8cd3856
+version: '3.8'
+
+services:
+  backend:
+    build:
+      context: ..
+      dockerfile: devops/Dockerfiles/Dockerfile.backend
+    ports:
+      - "8000:8000"
+    environment:
+      - FLASK_ENV=production
+      - KAFKA_BROKER=kafka:9092
+    depends_on:
+      - kafka
+      - redis
+    volumes:
+      - ../ml/models:/app/ml/models
+      - ../.env:/app/.env
+    networks:
+      - cyber-net
+
+  dashboard:
+    build:
+      context: ..
+      dockerfile: devops/Dockerfiles/Dockerfile.dashboard
+    ports:
+      - "8501:8501"
+    depends_on:
+      - backend
+    volumes:
+      - ../.env:/app/.env
+    networks:
+      - cyber-net
+
+  # Kafka service for real-time processing
+  kafka:
+    image: bitnami/kafka:latest
+    ports:
+      - "9092:9092"
+    environment:
+      - KAFKA_CFG_NODE_ID=0
+      - KAFKA_CFG_PROCESS_ROLES=controller,broker
+      - KAFKA_CFG_LISTENERS=PLAINTEXT://:9092,CONTROLLER://:9093
+      - KAFKA_CFG_LISTENER_SECURITY_PROTOCOL_MAP=CONTROLLER:PLAINTEXT,PLAINTEXT:PLAINTEXT
+      - KAFKA_CFG_CONTROLLER_LISTENER_NAMES=CONTROLLER
+      - KAFKA_CFG_ADVERTISED_LISTENERS=PLAINTEXT://kafka:9092
+      - ALLOW_PLAINTEXT_LISTENER=yes
+    volumes:
+      - kafka_data:/bitnami
+    networks:
+      - cyber-net
+
+  # Zookeeper for Kafka
+  zookeeper:
+    image: bitnami/zookeeper:latest
+    ports:
+      - "2181:2181"
+    environment:
+      - ALLOW_ANONYMOUS_LOGIN=yes
+    volumes:
+      - zookeeper_data:/bitnami
+    networks:
+      - cyber-net
+
+  # Redis for caching
+  redis:
+    image: redis:alpine
+    ports:
+      - "6379:6379"
+    volumes:
+      - redis_data:/data
+    networks:
+      - cyber-net
+
+  # Optional Prometheus for monitoring
+  prometheus:
+    image: prom/prometheus:latest
+    ports:
+      - "9090:9090"
+    volumes:
+      - ./prometheus.yml:/etc/prometheus/prometheus.yml
+    networks:
+      - cyber-net
+
+  # Optional Grafana for visualization
+  grafana:
+    image: grafana/grafana:latest
+    ports:
+      - "3000:3000"
+    volumes:
+      - grafana_data:/var/lib/grafana
+    networks:
+      - cyber-net
+
+volumes:
+  kafka_data:
+  zookeeper_data:
+  redis_data:
+  grafana_data:
+
+networks:
+  cyber-net:
+    driver: bridge