<<<<<<< HEAD
import numpy as np
from sklearn.metrics import (
    accuracy_score,
    precision_score,
    recall_score,
    f1_score,
    roc_auc_score,
    confusion_matrix,
    classification_report,
    precision_recall_curve,
    average_precision_score
)
import matplotlib.pyplot as plt
import json
from pathlib import Path
import logging
import pandas as pd

logger = logging.getLogger(__name__)

class ModelEvaluator:
    def __init__(self):
        self.metrics = {}
        
    def evaluate(self, model, X, y_true):
        """Comprehensive model evaluation"""
        y_pred = model.predict(X)
        y_proba = model.predict_proba(X)[:, 1] if hasattr(model, "predict_proba") else None


        # Calculate metrics
        metrics = {
            'accuracy': accuracy_score(y_true, y_pred),
            'precision': precision_score(y_true, y_pred, average='weighted'),
            'recall': recall_score(y_true, y_pred, average='weighted'),
            'f1': f1_score(y_true, y_pred, average='weighted'),
            'confusion_matrix': confusion_matrix(y_true, y_pred).tolist(),
            'classification_report': classification_report(y_true, y_pred, output_dict=True)
        }
        
        # Add probability-based metrics if available
        if y_proba is not None:
            metrics.update({
                'roc_auc': roc_auc_score(y_true, y_proba),
                'pr_auc': average_precision_score(y_true, y_proba),
                'precision_recall_curve': self._get_precision_recall_curve(y_true, y_proba)
            })
            
            # Generate plots
            self._plot_roc_curve(y_true, y_proba)
            self._plot_precision_recall(y_true, y_proba)
            self._plot_confusion_matrix(y_true, y_pred)
            
        return metrics
=======
import joblib
import pandas as pd
from sklearn.metrics import classification_report, confusion_matrix, accuracy_score
import logging
from ml.utils import load_config
import seaborn as sns
import matplotlib.pyplot as plt
import numpy as np
>>>>>>> d65c982d
<|MERGE_RESOLUTION|>--- conflicted
+++ resolved
@@ -1,4 +1,3 @@
-<<<<<<< HEAD
 import numpy as np
 from sklearn.metrics import (
     accuracy_score,
@@ -27,8 +26,7 @@
         """Comprehensive model evaluation"""
         y_pred = model.predict(X)
         y_proba = model.predict_proba(X)[:, 1] if hasattr(model, "predict_proba") else None
-
-
+        
         # Calculate metrics
         metrics = {
             'accuracy': accuracy_score(y_true, y_pred),
@@ -53,13 +51,56 @@
             self._plot_confusion_matrix(y_true, y_pred)
             
         return metrics
-=======
-import joblib
-import pandas as pd
-from sklearn.metrics import classification_report, confusion_matrix, accuracy_score
-import logging
-from ml.utils import load_config
-import seaborn as sns
-import matplotlib.pyplot as plt
-import numpy as np
->>>>>>> d65c982d
+    
+
+
+    def _get_precision_recall_curve(self, y_true, y_proba):
+        precision, recall, _ = precision_recall_curve(y_true, y_proba)
+        return {
+            'precision': precision.tolist(),
+            'recall': recall.tolist()
+        }
+    
+
+        
+    def _plot_roc_curve(self, y_true, y_proba):
+        from sklearn.metrics import roc_curve
+        fpr, tpr, _ = roc_curve(y_true, y_proba)
+
+        plt.figure()
+        plt.plot(fpr, tpr, color='darkorange', lw=2)
+        plt.plot([0, 1], [0, 1], color='navy', lw=2, linestyle='--')
+        plt.xlabel('False Positive Rate')
+        plt.ylabel('True Positive Rate')
+        plt.title('ROC Curve')
+        plt.savefig('ml/training/plots/roc_curve.png')
+        plt.close()
+        
+
+
+
+    def _plot_precision_recall(self, y_true, y_proba):
+        precision, recall, _ = precision_recall_curve(y_true, y_proba)
+        
+        plt.figure()
+        plt.plot(recall, precision, color='blue', lw=2)
+        plt.xlabel('Recall')
+        plt.ylabel('Precision')
+        plt.title('Precision-Recall Curve')
+        plt.savefig('ml/training/plots/precision_recall.png')
+        plt.close()
+        
+
+
+
+    def _plot_confusion_matrix(self, y_true, y_pred):
+        import seaborn as sns
+        cm = confusion_matrix(y_true, y_pred)
+        
+        plt.figure(figsize=(10,7))
+        sns.heatmap(cm, annot=True, fmt='d', cmap='Blues')
+        plt.title('Confusion Matrix')
+        plt.ylabel('True Label')
+        plt.xlabel('Predicted Label')
+        plt.savefig('ml/training/plots/confusion_matrix.png')
+        plt.close()